--- conflicted
+++ resolved
@@ -798,15 +798,10 @@
             ]
           },
           {
-<<<<<<< HEAD
             "dropdown": "LangGraph Platform",
             "icon": "/images/brand/langgraph-platform-pill.svg",
             "description": "Platform for building and deploying AI agents",
             "tabs": [
-=======
-            "tab": "Manage",
-            "groups": [
->>>>>>> f6aa9abb
               {
                 "tab": "Get started",
                 "groups": [
@@ -1032,29 +1027,6 @@
               }
             ]
           },
-          {
-<<<<<<< HEAD
-            "dropdown": "LangChain Labs",
-            "icon": "/images/brand/langchain-labs-pill.svg",
-            "description": "Experimental AI products from LangChain",
-            "tabs": [
-=======
-            "tab": "Reference",
-            "pages": [
-              "langgraph-platform/reference-overview",
-              "langgraph-platform/server-api-ref",
-              "langgraph-platform/langgraph-server-changelog",
-              "langgraph-platform/api-ref-control-plane",
-              "langgraph-platform/cli",
-              "langgraph-platform/env-var",
-              "langgraph-platform/python-sdk",
-              "langgraph-platform/js-ts-sdk",
-              "langgraph-platform/remote-graph",
-              "langgraph-platform/faq"
-            ]
-          }
-        ]
-      },
       {
         "dropdown": "LangChain Labs",
         "icon": "/images/brand/langchain-labs-pill.svg",
@@ -1088,7 +1060,6 @@
           {
             "tab": "Open SWE",
             "pages": [
->>>>>>> f6aa9abb
               {
                 "tab": "Overview",
                 "pages": [
